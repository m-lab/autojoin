package main

import (
	"context"
	"flag"
	"log"
	"net/http"
	"time"

	"github.com/gomodule/redigo/redis"
	"github.com/m-lab/autojoin/handler"
	"github.com/m-lab/autojoin/iata"
	"github.com/m-lab/autojoin/internal/dnsx/dnsiface"
	"github.com/m-lab/autojoin/internal/maxmind"
	"github.com/m-lab/autojoin/internal/tracker"
	"github.com/m-lab/go/content"
	"github.com/m-lab/go/flagx"
	"github.com/m-lab/go/httpx"
	"github.com/m-lab/go/memoryless"
	"github.com/m-lab/go/prometheusx"
	"github.com/m-lab/go/rtx"
	"github.com/m-lab/locate/memorystore"
	"github.com/m-lab/uuid-annotator/asnannotator"
	"github.com/prometheus/client_golang/prometheus"
	"github.com/prometheus/client_golang/prometheus/promauto"
	"github.com/prometheus/client_golang/prometheus/promhttp"
	"google.golang.org/api/dns/v1"
)

var (
	listenPort   string
	project      string
	redisAddr    string
	iataSrc      = flagx.MustNewURL("https://raw.githubusercontent.com/ip2location/ip2location-iata-icao/1.0.10/iata-icao.csv")
	maxmindSrc   = flagx.URL{}
	routeviewSrc = flagx.URL{}
	gcTTL        time.Duration
	gcInterval   time.Duration

	// RequestHandlerDuration is a histogram that tracks the latency of each request handler.
	RequestHandlerDuration = promauto.NewHistogramVec(
		prometheus.HistogramOpts{
			Name: "autojoin_request_handler_duration",
			Help: "A histogram of latencies for each request handler.",
		},
		[]string{"path", "code"},
	)
)

func init() {
	// PORT and GOOGLE_CLOUD_PROJECT are part of the default App Engine environment.
	flag.StringVar(&listenPort, "port", "8080", "AppEngine port environment variable")
	flag.StringVar(&project, "google-cloud-project", "", "AppEngine project environment variable")
	flag.Var(&iataSrc, "iata-url", "URL to IATA dataset")
	flag.Var(&maxmindSrc, "maxmind-url", "URL of a Maxmind GeoIP dataset, e.g. gs://bucket/file or file:./relativepath/file")
	flag.Var(&routeviewSrc, "routeview-v4.url", "URL of an ip2prefix routeview IPv4 dataset, e.g. gs://bucket/file and file:./relativepath/file")
	flag.StringVar(&redisAddr, "redis-address", "", "Primary endpoint for Redis instance")

	flag.DurationVar(&gcTTL, "gc-ttl", 3*time.Hour, "Time to live for DNS entries")
	flag.DurationVar(&gcInterval, "gc-interval", 30*time.Minute, "Interval between garbage collection runs")

	// Enable logging with line numbers to trace error locations.
	log.SetFlags(log.LUTC | log.Llongfile)
}

var mainCtx, mainCancel = context.WithCancel(context.Background())

// TODO(soltesz): query memorystore for list of known hosts.
type FakeRecordLister struct{}

// List is a fake implementation of the RecordLister interface.
func (r *FakeRecordLister) List() ([]string, error) {
	return []string{}, nil
}

func main() {
	flag.Parse()
	rtx.Must(flagx.ArgsFromEnv(flag.CommandLine), "Could not parse env args")
	defer mainCancel()

	prom := prometheusx.MustServeMetrics()
	defer prom.Close()

	// Setup DNS service.
	ds, err := dns.NewService(mainCtx)
	rtx.Must(err, "failed to create new dns service")
	d := &dnsiface.CloudDNSService{Service: ds}

	// Setup IATA, maxmind, and asn sources.
	i, err := iata.New(mainCtx, iataSrc.URL)
	rtx.Must(err, "failed to load iata dataset")
	mmsrc, err := content.FromURL(mainCtx, maxmindSrc.URL)
	rtx.Must(err, "failed to load maxmindurl: %s", maxmindSrc.URL)
	mm := maxmind.NewMaxmind(mmsrc)
	rvsrc, err := content.FromURL(mainCtx, routeviewSrc.URL)
	rtx.Must(err, "Could not load routeview v4 URL")
	asn := asnannotator.NewIPv4(mainCtx, rvsrc)

	// Connect to memorystore.
	pool := &redis.Pool{
		Dial: func() (redis.Conn, error) {
			return redis.Dial("tcp", redisAddr)
		},
	}
	msClient := memorystore.NewClient[tracker.Status](pool)

	// Test connection by calling GetAll
	entries, err := msClient.GetAll()
	rtx.Must(err, "Could not connect to memorystore")
	log.Printf("Connected to memorystore at %s", redisAddr)
	log.Printf("Number of tracked DNS entries: %d", len(entries))

	gc := tracker.NewGarbageCollector(d, project, msClient, gcTTL, gcInterval)
	log.Print("DNS garbage collector started")
	defer gc.Stop()

	// Create server.
<<<<<<< HEAD
	s := handler.NewServer(project, i, mm, asn, d, gc)
=======
	s := handler.NewServer(project, i, mm, asn, d, &FakeRecordLister{})
>>>>>>> 54c4cebc
	go func() {
		// Load once.
		s.Iata.Load(mainCtx)
		s.Maxmind.Reload(mainCtx)
		s.ASN.Reload(mainCtx)

		// Check and reload db at least once a day.
		reloadConfig := memoryless.Config{
			Min:      12 * time.Hour,
			Max:      3 * 24 * time.Hour,
			Expected: 24 * time.Hour,
		}
		tick, err := memoryless.NewTicker(mainCtx, reloadConfig)
		rtx.Must(err, "Could not create ticker for reloading")
		for range tick.C {
			s.Iata.Load(mainCtx)
			s.Maxmind.Reload(mainCtx)
			s.ASN.Reload(mainCtx)
		}
	}()

	mux := http.NewServeMux()
	// USER APIs
	mux.HandleFunc("/autojoin/v0/lookup", promhttp.InstrumentHandlerDuration(
		RequestHandlerDuration.MustCurryWith(prometheus.Labels{"path": "/autojoin/v0/lookup"}),
		http.HandlerFunc(s.Lookup)))

	// AUTOJOIN APIs
	// Nodes register on start up.
	mux.HandleFunc("/autojoin/v0/node/register", promhttp.InstrumentHandlerDuration(
		RequestHandlerDuration.MustCurryWith(prometheus.Labels{"path": "/autojoin/v0/node/register"}),
		http.HandlerFunc(s.Register)))

	mux.HandleFunc("/autojoin/v0/node/delete", promhttp.InstrumentHandlerDuration(
		RequestHandlerDuration.MustCurryWith(prometheus.Labels{"path": "/autojoin/v0/node/delete"}),
		http.HandlerFunc(s.Delete)))

	mux.HandleFunc("/autojoin/v0/node/list", promhttp.InstrumentHandlerDuration(
		RequestHandlerDuration.MustCurryWith(prometheus.Labels{"path": "/autojoin/v0/node/list"}),
		http.HandlerFunc(s.List)))

	// Liveness and Readiness checks to support deployments.
	mux.HandleFunc("/v0/live", s.Live)
	mux.HandleFunc("/v0/ready", s.Ready)

	srv := &http.Server{
		Addr:    ":" + listenPort,
		Handler: mux,
	}
	log.Println("Listening for INSECURE access requests on " + listenPort)
	rtx.Must(httpx.ListenAndServeAsync(srv), "Could not start server")
	defer srv.Close()
	<-mainCtx.Done()
}<|MERGE_RESOLUTION|>--- conflicted
+++ resolved
@@ -115,11 +115,7 @@
 	defer gc.Stop()
 
 	// Create server.
-<<<<<<< HEAD
-	s := handler.NewServer(project, i, mm, asn, d, gc)
-=======
-	s := handler.NewServer(project, i, mm, asn, d, &FakeRecordLister{})
->>>>>>> 54c4cebc
+	s := handler.NewServer(project, i, mm, asn, d, gc, &FakeRecordLister{})
 	go func() {
 		// Load once.
 		s.Iata.Load(mainCtx)
